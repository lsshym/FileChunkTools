# file-upload-tools

<<<<<<< HEAD
> **⚠️ Note: The FileChunksTools library is no longer maintained. Please use the new library [file-upload-tools](https://www.npmjs.com/package/file-upload-tools).**

FileChunksTools is a powerful and flexible library designed to handle the splitting, processing, and uploading of large files in chunks. This library provides a `PromisePool` implementation to manage and control concurrent operations, ensuring efficient use of resources and smooth handling of large file uploads.
=======
file-upload-tools is a powerful and flexible library designed to handle the splitting, processing, and uploading of large files in chunks.
>>>>>>> 907bf57c

## Table of Contents

- [Installation](#installation)
- [API Reference](#api-reference)
  - [currentFileChunks](#currentfilechunks)
  - [generateUUID](#generateuuid)
  - [generateFileHash](#generatefilehash)
  - [generateFileHashWithArrayBuffer](#generatefilehashwitharraybuffer)
  - [PromisePool](#promisepool)
  - [uploadChunksWithPool](#uploadchunkswithpool)
- [Examples](#examples)
  - [Example: Splitting and Uploading a File](#example-splitting-and-uploading-a-file)
  - [Example: Generating a UUID](#example-generating-a-uuid)
  - [Example: Generating a File Hash in Chunks](#example-generating-a-file-hash-in-chunks)
  - [Example: Managing Concurrent Uploads with PromisePool](#example-managing-concurrent-uploads-with-promisepool)
  - [Example: Generating a File Hash with ArrayBuffer](#example-generating-a-file-hash-with-arraybuffer)
- [License](#license)

## Installation

To install the FileChunksTools library, use the following command:

```bash
npm install file-upload-tools
```

## API Reference

### `currentFileChunks`

Splits the given file into multiple chunks of the specified size.

**Parameters**:

- `file: File` - The file to be split.
- `customChunkSize?: number` - Custom size of each chunk (in MB). If not provided, the function automatically determines the chunk size.

**Returns**:

- `Promise<FileChunkResult>` - An object containing the file chunks and chunk size.

### `generateFileHash`

Calculate the hash of the given file using MD5.

**Parameters**:

- `file: File`
- `customChunkSize?: number`

**Returns**:

- `Promise<{ hash: string, chunkSize: number }>` - A promise that resolves to an object containing the hash and chunk size.

### `generateFileHashWithArrayBuffer`

Generates a hash using an array of ArrayBuffers.

**Parameters**:

- `arrayBuffers: ArrayBuffer[]` - An array of ArrayBuffer objects containing file data chunks.

**Returns**:

- `Promise<string>` - A promise that resolves to the generated hash as a string.

### `generateUUID`

Generates a Universally Unique Identifier (UUID) version 4. If there is no need for fast file uploads, this function can be used. Compared to computing the hash, this method is much faster.

**Returns**:

- `string` - A string representing the generated UUID.

### `PromisePool`

Controls the execution of asynchronous tasks with a specified level of concurrency.

**Constructor Parameters**:

- `functions: AsyncFunction[]` - Array of task functions to be executed.
- `maxConcurrentTasks: number` - Maximum number of concurrent tasks.

**Methods**:

- `exec<T>(): Promise<T[]>` - Executes all asynchronous functions in the task pool.
- `pause(): void` - Pauses task execution.
- `resume(): void` - Resumes task execution.
- `clear(): void` - Clears the task queue.
- `addTasks(newTasks: AsyncFunction[]): void` - Adds new tasks to the queue.

### `uploadChunksWithPool`

Controls the concurrent upload of file chunks using PromisePool.

**Parameters**:

- `options: UploadOptions` - Configuration options for file upload.
- `cb: UploadCallback` - Callback function to handle the upload of a single file chunk.

**Returns**:

- `PromisePool` - Returns the instance of PromisePool managing the upload tasks.

## Examples

### Example: Splitting a File into Chunks

This example demonstrates how to use the `currentFileChunks` function to split a file into multiple chunks:

```typescript
import { currentFileChunks } from 'file-upload-tools';

async function splitFile(file: File) {
  // Split the file into chunks
  const { fileChunks, chunkSize } = await currentFileChunks(file);

  console.log('File has been split into the following chunks:');
  fileChunks.forEach((chunk, index) => {
    console.log(`Chunk ${index + 1} of size ${chunk.size} bytes`);
  });

  console.log('Chunk Size:', chunkSize);
}

// Example usage with a file input
const fileInput = document.querySelector('input[type="file"]');
fileInput.addEventListener('change', event => {
  const file = (event.target as HTMLInputElement).files[0];
  if (file) {
    splitFile(file);
  }
});
```

### Example: Generating a UUID

This example shows how to generate a UUID using the `generateUUID` function:

```typescript
import { generateUUID } from 'file-upload-tools';

function generateUniqueIdentifier() {
  const uuid = generateUUID();
  console.log('Generated UUID:', uuid);
}

// Generate and log a UUID
generateUniqueIdentifier();
```

### Example: Generating a File Hash in Chunks

This example shows how to generate a hash for a large file using the `generateFileHash` function, which processes the file in chunks:

```typescript
import { generateFileHash } from 'file-upload-tools';

async function hashLargeFile(file: File) {
  const { hash, chunkSize } = await generateFileHash(file);

  console.log('Generated hash for the large file:', hash);
  console.log('Chunk Size:', chunkSize);
}

// Example usage with a file input
const fileInput = document.querySelector('input[type="file"]');
fileInput.addEventListener('change', event => {
  const file = (event.target as HTMLInputElement).files[0];
  if (file) {
    hashLargeFile(file);
  }
});
```

### Example: Managing Concurrent Uploads with PromisePool

This example demonstrates how to use the `uploadChunksWithPool` function to manage the concurrent upload of file chunks:

```typescript
import { currentFileChunks, uploadChunksWithPool } from 'file-upload-tools';

async function uploadFile(file: File) {
  // Step 1: Split the file into chunks
  const { fileChunks, chunkSize } = await currentFileChunks(file);

  // Step 2: Define the upload callback function
  const uploadChunk = async (chunk: Blob, index: number) => {
    console.log(`Uploading chunk ${index + 1} of ${fileChunks.length}`);
    // Simulate an upload request
    await fetch('/upload', {
      method: 'POST',
      body: chunk,
    });
  };

  // Step 3: Upload the chunks concurrently using PromisePool
  const pool = uploadChunksWithPool({ fileChunks, maxTasks: 4 }, uploadChunk);

  // Execute the upload tasks
  pool.exec().then(() => {
    console.log('All chunks uploaded successfully!');
  });
}

// Example usage with a file input
const fileInput = document.querySelector('input[type="file"]');
fileInput.addEventListener('change', event => {
  const file = (event.target as HTMLInputElement).files[0];
  if (file) {
    uploadFile(file);
  }
});
```

### Example: Generating a File Hash with ArrayBuffer

This example demonstrates how to use the `generateFileHashWithArrayBuffer` function to generate a hash for a file using an array of ArrayBuffers and a Web Worker.

```typescript
import { generateFileHashWithArrayBuffer } from './generateFileHashWithArrayBuffer';

async function handleFileInput(file: File) {
  const arrayBuffers = [];
  const chunkSize = 1024 * 1024; // 1 MB chunks
  const fileReader = new FileReader();

  for (let offset = 0; offset < file.size; offset += chunkSize) {
    const blob = file.slice(offset, offset + chunkSize);
    const arrayBuffer = await blob.arrayBuffer();
    arrayBuffers.push(arrayBuffer);
  }

  const hash = await generateFileHashWithArrayBuffer(arrayBuffers);
  console.log('Generated File Hash:', hash);
}

const fileInput = document.querySelector('input[type="file"]');
fileInput.addEventListener('change', event => {
  const file = (event.target as HTMLInputElement).files[0];
  if (file) {
    handleFileInput(file);
  }
});
```

## License

This project is licensed under the MIT License. See the [LICENSE](LICENSE) file for details.<|MERGE_RESOLUTION|>--- conflicted
+++ resolved
@@ -1,12 +1,6 @@
 # file-upload-tools
 
-<<<<<<< HEAD
-> **⚠️ Note: The FileChunksTools library is no longer maintained. Please use the new library [file-upload-tools](https://www.npmjs.com/package/file-upload-tools).**
-
-FileChunksTools is a powerful and flexible library designed to handle the splitting, processing, and uploading of large files in chunks. This library provides a `PromisePool` implementation to manage and control concurrent operations, ensuring efficient use of resources and smooth handling of large file uploads.
-=======
 file-upload-tools is a powerful and flexible library designed to handle the splitting, processing, and uploading of large files in chunks.
->>>>>>> 907bf57c
 
 ## Table of Contents
 
